--- conflicted
+++ resolved
@@ -69,6 +69,7 @@
 
 ### How the Instructor will deliver
 The instructors will introduce the concepts through a collaborative live coding session usiing the Python notebooks found under `/01_slides`. All instructors will also upload any live coding files to this repository for any learners to revisit under `/live_production`.
+The instructors will introduce the concepts through a collaborative live coding session usiing the Python notebooks found under `/01_slides`. All instructors will also upload any live coding files to this repository for any learners to revisit under `/live_production`.
 
 ### Requirements
 
@@ -135,7 +136,6 @@
 ## Folder Structure
 
 ```markdown
-<<<<<<< HEAD
 .
 ├── 01_slides
 ├── 02_notebooks
@@ -147,15 +147,6 @@
 ├── LICENSE
 ├── README.md
 └── steps_to_ask_for_help.png
-=======
-|-- 01_slides
-|-- 02_notebooks
-|-- 03_assignments
-|-- 04_data
-|-- 05_src
-|-- 06_instructors
-|-- .gitignore
->>>>>>> 6cb5628a
 ```
 
 * **slides:** module slides as PDF
